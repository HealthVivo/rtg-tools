<project name="public-tools" default="zip-nojre">

  <dirname property="public.tools.basedir" file="${ant.file.public-tools}"/>
  <property name="tools.src.dir" location="${public.tools.basedir}/src"/>
  <property name="tools.src.lib.dir" location="${public.tools.basedir}/lib"/>
  <property name="tools.test.dir" location="${public.tools.basedir}/test"/>
  <property name="tools.test.lib.dir" location="${public.tools.basedir}/testLib"/>
  <property name="buildtools.dir" location="${public.tools.basedir}/buildLib"/> <!-- Libraries supporting the build process itself -->

  <property name="dist.dir" location="${public.tools.basedir}/dist"/>
  <property name="build.dir" location="${public.tools.basedir}/build"/>

  <property name="build.src" location="${build.dir}/src"/>
  <property name="build.test" location="${build.dir}/test"/>
  <property name="build.junit" location="${build.dir}/junit"/>
  <property name="build.text" location="${build.dir}/text"/>
  <property name="build.executable" location="${build.dir}/executable"/>
  <property name="build.misc" location="${build.dir}/misc"/>

  <property name="build.sysclasspath" value="ignore"/>
  <taskdef resource="net/sf/antcontrib/antlib.xml">
    <classpath>
      <pathelement location="${buildtools.dir}/ant-contrib-1.0b3.jar"/>
    </classpath>
  </taskdef>

  <property name="product" value="RTG Tools" />
<<<<<<< HEAD
  <property name="product.version" value="3.8.3-dev" />
=======
  <property name="product.version" value="3.8.4" />
>>>>>>> bdba5ea7
  <property name="resources" value="tools" />
  <property name="main.class" value="com.rtg.RtgTools" />

  <property name="regression.update" value=""/> <!-- Empty means don't update nano-regression results -->

  <property name="htsjdk.jar" value="sam-2.9.1.jar"/> <!-- This must be built from the RTG fork of htsjdk -->


  <!-- Define resource collections for compilation, running, etc -->

  <!-- These jars are needed at run time -->
  <fileset id="tools.runtime.libs" dir="${tools.src.lib.dir}">
    <include name="${htsjdk.jar}" />
    <include name="gzipfix.jar" />
    <include name="RPlot.jar" />
    <include name="velocity-1.7.jar" />
    <include name="velocity-tools-generic.jar" />
    <include name="commons-collections-3.2.1.jar" />
    <include name="commons-lang-2.4.jar" />
    <include name="commons-compress-1.4.1.jar" />
  </fileset>

  <path id="tools.runtime.classpath">
    <pathelement path="${build.src}" />
    <pathelement path="${tools.src.dir}" />
    <resources refid="runtime.libs" />
  </path>

  <union id="tools.runtime.test.classpath">
    <resources refid="runtime.classpath"/>
    <path>
      <pathelement path="${build.test}" />
      <pathelement path="${tools.test.dir}" />
      <resources refid="runtime.test.libs" />
    </path>
  </union>

  <union id="tools.jar-src">
    <fileset dir="${build.misc}">
      <include name="com/rtg/**" />
    </fileset>
    <fileset dir="${build.src}" />
    <fileset dir="${tools.src.dir}">
      <include name="com/**/*.properties"/>
      <include name="com/rtg/simulation/variants/*.txt"/>
      <include name="com/rtg/reference/resources/**/*"/>
      <include name="com/rtg/report/resources/*"/>
      <include name="com/rtg/vcf/resources/*"/>
      <include name="com/rtg/mode/BLOSUM45" />
      <include name="com/rtg/mode/BLOSUM62" />
      <include name="com/rtg/mode/BLOSUM80" />
      <include name="com/rtg/graph/**/*.png"/>
    </fileset>
    <zipfileset src="${tools.src.lib.dir}/${htsjdk.jar}" excludes="META-INF/**"/>

    <zipfileset src="${tools.src.lib.dir}/velocity-1.7.jar" excludes="META-INF/**" />

    <zipfileset src="${tools.src.lib.dir}/velocity-tools-generic.jar" excludes="META-INF/**" />
    <zipfileset src="${tools.src.lib.dir}/commons-collections-3.2.1.jar" excludes="META-INF/**" />
    <zipfileset src="${tools.src.lib.dir}/commons-lang-2.4.jar" excludes="META-INF/**" />
    <zipfileset src="${tools.src.lib.dir}/commons-compress-1.4.1.jar" excludes="META-INF/**" />

    <zipfileset src="${tools.src.lib.dir}/RPlot.jar" excludes="META-INF/**"/>
    <zipfileset src="${tools.src.lib.dir}/gzipfix.jar">
      <include name="com/rtg/util/gzip/WorkingGzipInputStream.class" />
    </zipfileset>
  </union>

  <union id="tools.jar-test">
    <resources refid="jar-src"/>
    <fileset dir="${build.test}">
      <include name="**/*.class"/>
    </fileset>
    <fileset dir="${tools.test.dir}">
      <include name="com/**/*.txt"/>
      <include name="com/**/*.properties"/>
      <include name="com/rtg/**/resources/**/*"/>
      <include name="com/rtg/mode/BLOSUM*" />
      <include name="com/rtg/util/testFile"/>
      <include name="com/rtg/util/cli/spell.*"/>
    </fileset>
    <zipfileset src="${tools.test.lib.dir}/spelling.jar"/>
    <zipfileset src="${tools.test.lib.dir}/junit.jar" excludes="META-INF/**"/>
    <zipfileset src="${tools.test.lib.dir}/hamcrest-core-1.3.jar" excludes="META-INF/**"/>
  </union>


  <!-- These jars are only needed at compile time -->
  <fileset id="compiletime.libs" dir="${tools.src.lib.dir}">
    <include name="jumble-annotations.jar" />
    <include name="findbugs-annotations.jar" />
    <include name="findbugs-jsr305.jar" />
  </fileset>

  <union id="runtime.libs">
    <resources refid="tools.runtime.libs"/>
  </union>

  <!-- These jars are needed at test run time -->
  <fileset id="runtime.test.libs" dir="${tools.test.lib.dir}" includes="*.jar"/>

  <path id="src.path">
    <pathelement path="${tools.src.dir}" />
  </path>

  <path id="test.path">
    <pathelement path="${tools.test.dir}" />
  </path>

  <union id="runtime.classpath">
    <resources refid="tools.runtime.classpath"/>
  </union>

  <union id="runtime.test.classpath">
    <resources refid="tools.runtime.test.classpath"/>
  </union>

  <union id="jar-src">
    <resources refid="tools.jar-src"/>
  </union>

  <union id="jar-test">
    <resources refid="jar-src"/>
    <resources refid="tools.jar-test"/>
  </union>

  <fileset id="common-resources" dir="${public.tools.basedir}/installer/resources/common"/>

  <union id="tools-resources">
    <fileset refid="common-resources" />
    <fileset dir="${public.tools.basedir}/installer/resources/tools"/>
  </union>


  <!-- Targets -->

  <target name="clean">
    <delete dir="${dist.dir}"/>
    <delete dir="${build.dir}"/>
  </target>

  <target name="init">
    <mkdir dir="${dist.dir}"/>
    <mkdir dir="${build.dir}"/>
    <mkdir dir="${build.src}"/>
    <mkdir dir="${build.test}"/>
    <mkdir dir="${build.text}"/>
    <mkdir dir="${build.executable}"/>
    <mkdir dir="${build.junit}"/>
    <mkdir dir="${build.misc}"/>
  </target>

  <property name="vcs.info.cmd" value="git"/>
  <property name="vcs.info.args" value="rev-list --abbrev-commit -n 1 HEAD"/>

  <target name="rtg-vcs-info" depends="init" unless="rtg.vcs.commit.revision">
    <exec executable="${vcs.info.cmd}" outputproperty="vcs.cmd.out" resultproperty="vcs.cmd.rc" dir="${public.tools.basedir}">
      <arg line="${vcs.info.args}"/>
    </exec>
    <condition property="rtg.vcs.commit.revision"
               value="unknown"
               else="${vcs.cmd.out}">
      <isfailure code="${vcs.cmd.rc}"/>
    </condition>
    <echo message="Current build revision is ${rtg.vcs.commit.revision}"/>
  </target>


  <target name="compile-src" depends="init" description="Compiles all code in src.">
    <property name="src.path" refid="src.path" />
    <javac destdir="${build.src}"  debug="true"
           sourcepath="" srcdir="${src.path}">
      <compilerarg value="-Xlint" />
      <compilerarg value="-Xlint:-serial" />
      <compilerarg value="-proc:none" />
      <classpath>
        <resources refid="runtime.libs"/>
        <resources refid="compiletime.libs"/>
      </classpath>
    </javac>
  </target>

  <target name="compile-test" depends="compile-src" description="Compiles all code in test.">
    <property name="test.path" refid="test.path" />
    <javac destdir="${build.test}" debug="true"
           sourcepath="" srcdir="${test.path}">
      <compilerarg value="-Xlint" />
      <compilerarg value="-Xlint:-serial" />
      <compilerarg value="-proc:none" />
      <classpath>
        <pathelement path="${build.src}"/>
        <resources refid="runtime.libs"/>
        <resources refid="compiletime.libs"/>
        <resources refid="runtime.test.libs" />
      </classpath>
    </javac>
  </target>

  <target name="compile" depends="compile-test" description="Compile all Java source code."/>

  <!--
       This definition puts a property value into a file, but only if it
       is different to the value that is already there, in order to
       prevent the triggering of expensive targets multiple times.
  -->
  <macrodef name="set-version-file">
    <attribute name="file"/>
    <attribute name="value"/>
    <attribute name="strict" default="false"/>
    <sequential>
      <local name="old-value"/>
      <loadfile property="old-value" srcFile="@{file}" failonerror="false" quiet="true"/>
      <fail message="Need to clean first. (last='${old-value}' current='@{value}')">
        <condition>
          <and>
            <istrue value="@{strict}"/>
            <available file="@{file}"/>
            <not>
              <equals arg1="${old-value}" arg2="@{value}"/>
            </not>
          </and>
        </condition>
      </fail>
      <if>
        <not>
          <equals arg1="${old-value}" arg2="@{value}"/>
        </not>
        <then>
          <echo message="Setting @{file} to @{value}"/>
          <echo file="@{file}" message="@{value}"/>
        </then>
      </if>
    </sequential>
  </macrodef>

  <target name="set-rtg-build-version" depends="init,rtg-vcs-info">
    <tstamp> <format property="build.time" pattern="yyyy-MM-dd" /></tstamp>
    <set-version-file file="${build.src}/com/rtg/build.version" value="${rtg.vcs.commit.revision}"/>
    <set-version-file file="${build.src}/com/rtg/build.time" value="${build.time}"/>
  </target>

  <target name="set-rtg-build-product">
    <set-version-file file="${build.misc}/com/rtg/product.version" value="${product.version}"/>
    <set-version-file file="${build.misc}/com/rtg/product.name" value="${product}" strict="true"/>
  </target>


  <macrodef name="rtg-jar">
    <attribute name="main"/>
    <attribute name="file"/>
    <attribute name="refid"/>
    <sequential>
      <jar destfile="@{file}" duplicate="fail">
        <manifest>
          <attribute name="Main-Class" value="@{main}"/>
          <attribute name="Implementation-Title" value="RTG"/>
          <attribute name="Implementation-Vendor" value="Real Time Genomics"/>
          <attribute name="Class-Path" value="."/>
        </manifest>
        <resources refid="@{refid}"/>
      </jar>
    </sequential>
  </macrodef>

  <target name="rtg-tools.jar" depends="compile-src,set-rtg-build-version,set-rtg-build-product" description="Tools jar.">
    <rtg-jar main="com.rtg.RtgTools" file="${build.dir}/rtg-tools.jar" refid="jar-src"/>
  </target>

  <target name="rtg-all.jar" depends="compile,set-rtg-build-version,set-rtg-build-product" description="Create jar including tests.">
    <rtg-jar main="RtgTestEntry" file="${build.dir}/rtg-all.jar" refid="jar-test"/>
  </target>

  <target name="javadoc" depends="compile-src" description="Build javadocs">
    <javadoc sourcepath="${src.path}" destdir="${build.dir}/javadocs" source="1.8"
             Author="true" Version="true" Package="true"
             useexternalfile="true" additionalparam="-quiet" docfilessubdirs="true">
      <tag name="has" enabled="false"/>
      <tag name="assoc" enabled="false"/>
      <tag name="depend" enabled="false"/>
      <tag name="composed" enabled="false"/>
      <tag name="minOccurs" enabled="false"/>
      <tag name="maxOccurs" enabled="false"/>
      <tag name="nillable" enabled="false"/>
      <tag name="nillableContainer" enabled="false"/>
      <tag name="minOccursContainer" enabled="false"/>
      <tag name="length" enabled="false"/>
      <tag name="minLength" enabled="false"/>
      <tag name="maxLength" enabled="false"/>
      <tag name="enumeration" enabled="false"/>
      <tag name="pattern" enabled="false"/>
      <tag name="minExclusive" enabled="false"/>
      <tag name="maxExclusive" enabled="false"/>
      <tag name="minInclusive" enabled="false"/>
      <tag name="maxInclusive" enabled="false"/>
      <classpath>
        <resources refid="runtime.libs" />
        <resources refid="compiletime.libs" />
      </classpath>
    </javadoc>
  </target>

  <scriptdef language="javascript" name="lowercase">
    <attribute name="value" />
    <attribute name="name" />
    project.setProperty(attributes.get("name"), attributes.get("value").toLowerCase());
  </scriptdef>

  <target name="zip-init" depends="rtg-vcs-info"> <!-- set up properties -->
    <tstamp> <format property="build.tstamp" pattern="yyyyMMddHHmm" /></tstamp>
    <propertyregex property="almostproductfilename" input="${product}" regexp="\s+" global="true" replace="-" />
    <property name="almostproductfilename" value="${product}" />
    <lowercase name="productfilename" value="${almostproductfilename}" />
    <condition property="zipversion"
               value="${productfilename}-${product.version}"
               else="${productfilename}-${product.version}-${rtg.vcs.commit.revision}">
      <istrue value="${release.build}"/>
    </condition>

    <property name="zipfile.base" location="${build.dir}/${zipversion}-base.zip" />
    <property name="zipfile.linux" location="${dist.dir}/${zipversion}-linux-x64.zip" />
    <property name="zipfile.windows" location="${dist.dir}/${zipversion}-windows-x64.zip" />
    <property name="zipfile.nojre" location="${dist.dir}/${zipversion}-nojre.zip" />
    <property name="zipfile" value="${zipfile.nojre}" /> <!-- Default when running smoketest -->
    <property name="rtg-jar-for-zip" value="rtg-${resources}.jar"/>
  </target>

  <target name="zip-jars">
    <antcall>
      <target name="${rtg-jar-for-zip}"/>
    </antcall>
  </target>

  <resources id="tools.zip.text">
    <file file="${public.tools.basedir}/installer/README.txt"/>
    <file file="${public.tools.basedir}/installer/ReleaseNotes.txt"/>
  </resources>
  <union id="zip.text">
    <resources refid="tools.zip.text"/>
    <file file="${public.tools.basedir}/LICENSE.txt"/>
  </union>
  <target name="zip-text">
    <copy todir="${build.text}">
      <resources refid="zip.text"/>
      <filterchain>
        <replaceregex pattern="RTG.VERSION" replace="${product}" />
        <fixcrlf eol="crlf" />
      </filterchain>
    </copy>
  </target>

  <target name="zip-exes">
    <union id="executable-resources">
      <fileset dir="${public.tools.basedir}/installer" includes="rtg"/>
      <restrict>
        <resources refid="${resources}-resources"/>
        <rsel:name xmlns:rsel="antlib:org.apache.tools.ant.types.resources.selectors" name="**/*.sh"/>
      </restrict>
    </union>
    <union id="non-executable-resources">
      <fileset dir="${public.tools.basedir}/installer" includes="rtg.bat"/>
      <restrict>
        <resources refid="${resources}-resources"/>
        <rsel:not xmlns:rsel="antlib:org.apache.tools.ant.types.resources.selectors">
          <rsel:name name="**/*.sh"/>
        </rsel:not>
      </restrict>
    </union>
    <copy todir="${build.executable}">
      <resources refid="executable-resources"/>
    </copy>
  </target>

  <target name="zip-base" depends="zip-init,zip-jars,zip-text,zip-exes">
    <zip destfile="${zipfile.base}" duplicate="fail">
      <mappedresources>
        <resources refid="non-executable-resources"/>
        <globmapper from="*" to="${zipversion}/*"/>
      </mappedresources>
      <zipfileset prefix="${zipversion}" dir="${build.text}" includes="*.txt" />
      <zipfileset prefix="${zipversion}" dir="${build.executable}" filemode="755"/>
      <zipfileset fullpath="${zipversion}/RTG.jar" dir="${build.dir}" includes="${rtg-jar-for-zip}"/>
      <zipfileset fullpath="${zipversion}/third-party/gzipfix.jar" dir="${tools.src.lib.dir}" includes="gzipfix.jar" />
    </zip>
  </target>

  <target name="zip-nojre" depends="zip-base" description="Create the distributable zip file without JRE.">
    <copy file="${zipfile.base}" tofile="${zipfile.nojre}"/>
  </target>


  <!--
     Targets that exist to make things bearable for developers running
     stuff from Windows command-line.
    -->

  <property name="run.args" value=""/>

  <target name="run" depends="compile-src" description="Run any class. -Drun.class=xxx -Drun.args=xxx">
    <java classname="${run.class}" fork="true">
      <arg line="${run.args}" />
      <classpath>
        <resources refid="runtime.classpath" />
      </classpath>
    </java>
  </target>

  <target name="runrtg" description="Run RTG. -Drun.args=xxx">
    <antcall target="run">
      <param name="run.class" value="${main.class}"/>
    </antcall>
  </target>


  <property name="test.jvm.args" value="" />
  <property name="junit.jar" value="${tools.test.lib.dir}/junit.jar"/>
  <property name="junit.runner" value="RtgTestEntry" />

  <target name="runtest" depends="compile-src,compile-test" description="Run a unit test class. -Dtest.class=xxx">
    <fail unless="test.class" message="test.class property must be set"/>
    <property name="regression.root" refid="test.path" />
    <java classname="${junit.runner}" fork="true" failonerror="true" dir="${build.junit}">
      <arg line="${test.class}" />
      <jvmarg value="-server" />
      <jvmarg value="-ea" />
      <jvmarg value="-Duser.language=US" />
      <jvmarg value="-Duser.country=US" />
      <jvmarg value="-Djava.awt.headless=true" />
      <jvmarg value="-Drtg.developer=true" />
      <jvmarg value="-Djunit.printFailures=true" />
      <jvmarg value="-Dregression.root=${regression.root}" />
      <jvmarg value="-Dregression.update=${regression.update}" />
      <jvmarg value="-javaagent:${buildtools.dir}/handlechecker.jar" />
      <jvmarg line="${test.jvm.args}" />
      <classpath>
        <pathelement path="${junit.jar}"/>
        <resources refid="runtime.test.classpath" />
      </classpath>
    </java>
  </target>

  <target name="runalltests" description="Run all unit tests">
    <antcall target="runtest">
      <param name="test.class" value="AllTests"/>
    </antcall>
  </target>
</project><|MERGE_RESOLUTION|>--- conflicted
+++ resolved
@@ -25,11 +25,7 @@
   </taskdef>
 
   <property name="product" value="RTG Tools" />
-<<<<<<< HEAD
-  <property name="product.version" value="3.8.3-dev" />
-=======
-  <property name="product.version" value="3.8.4" />
->>>>>>> bdba5ea7
+  <property name="product.version" value="3.8.4-dev" />
   <property name="resources" value="tools" />
   <property name="main.class" value="com.rtg.RtgTools" />
 
